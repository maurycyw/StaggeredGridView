package com.origamilabs.library.views;

/*
 * Copyright (C) 2012 The Android Open Source Project
 *
 * Licensed under the Apache License, Version 2.0 (the "License");
 * you may not use this file except in compliance with the License.
 * You may obtain a copy of the License at
 *
 *      http://www.apache.org/licenses/LICENSE-2.0
 *
 * Unless required by applicable law or agreed to in writing, software
 * distributed under the License is distributed on an "AS IS" BASIS,
 * WITHOUT WARRANTIES OR CONDITIONS OF ANY KIND, either express or implied.
 * See the License for the specific language governing permissions and
 * limitations under the License.
 *
 * modified by Maurycy Wojtowicz
 *
 */

import java.util.ArrayList;
import java.util.Arrays;

import com.origamilabs.library.R;

import android.annotation.TargetApi;
import android.content.Context;
import android.content.res.TypedArray;
import android.database.DataSetObserver;
import android.graphics.Canvas;
import android.graphics.Rect;
import android.graphics.drawable.Drawable;
import android.graphics.drawable.TransitionDrawable;
import android.os.Build;
import android.os.Handler;
import android.os.Parcel;
import android.os.Parcelable;
import android.support.v4.util.SparseArrayCompat;
import android.support.v4.view.MotionEventCompat;
import android.support.v4.view.VelocityTrackerCompat;
import android.support.v4.view.ViewCompat;
import android.support.v4.widget.EdgeEffectCompat;
import android.util.AttributeSet;
import android.util.Log;
import android.util.SparseArray;
import android.view.ContextMenu;
import android.view.ContextMenu.ContextMenuInfo;
import android.view.HapticFeedbackConstants;
import android.view.MotionEvent;
import android.view.SoundEffectConstants;
import android.view.VelocityTracker;
import android.view.View;
import android.view.ViewConfiguration;
import android.view.ViewGroup;
import android.view.accessibility.AccessibilityEvent;
import android.widget.ListAdapter;

/**
 * ListView and GridView just not complex enough? Try StaggeredGridView!
 *
 * <p>StaggeredGridView presents a multi-column grid with consistent column sizes
 * but varying row sizes between the columns. Each successive item from a
 * {@link android.widget.ListAdapter ListAdapter} will be arranged from top to bottom,
 * left to right. The largest vertical gap is always filled first.</p>
 *
 * <p>Item views may span multiple columns as specified by their {@link LayoutParams}.
 * The attribute <code>android:layout_span</code> may be used when inflating
 * item views from xml.</p>
 */
public class StaggeredGridView extends ViewGroup {
    private static final String TAG = "StaggeredGridView";

    /*
     * There are a few things you should know if you're going to make modifications
     * to StaggeredGridView.
     *
     * Like ListView, SGV populates from an adapter and recycles views that fall out
     * of the visible boundaries of the grid. A few invariants always hold:
     *
     * - mFirstPosition is the adapter position of the View returned by getChildAt(0).
     * - Any child index can be translated to an adapter position by adding mFirstPosition.
     * - Any adapter position can be translated to a child index by subtracting mFirstPosition.
     * - Views for items in the range [mFirstPosition, mFirstPosition + getChildCount()) are
     *   currently attached to the grid as children. All other adapter positions do not have
     *   active views.
     *
     * This means a few things thanks to the staggered grid's nature. Some views may stay attached
     * long after they have scrolled offscreen if removing and recycling them would result in
     * breaking one of the invariants above.
     *
     * LayoutRecords are used to track data about a particular item's layout after the associated
     * view has been removed. These let positioning and the choice of column for an item
     * remain consistent even though the rules for filling content up vs. filling down vary.
     *
     * Whenever layout parameters for a known LayoutRecord change, other LayoutRecords before
     * or after it may need to be invalidated. e.g. if the item's height or the number
     * of columns it spans changes, all bets for other items in the same direction are off
     * since the cached information no longer applies.
     */

    private ListAdapter mAdapter;

    public static final int COLUMN_COUNT_AUTO = -1;

    private int mColCountSetting = 2;
    private int mColCount = 2;
    private int mMinColWidth = 0;
    private int mItemMargin;

    private int[] mItemTops;
    private int[] mItemBottoms;

    private boolean mFastChildLayout;
    private boolean mPopulating;
    private boolean mInLayout;
    private int[] mRestoreOffsets;

    private final RecycleBin mRecycler = new RecycleBin();

    private final AdapterDataSetObserver mObserver = new AdapterDataSetObserver();

    private boolean mDataChanged;
    private int mItemCount;
    private boolean mHasStableIds;

    private int mFirstPosition;

    private int mTouchSlop;
    private int mMaximumVelocity;
    private int mFlingVelocity;
    private float mLastTouchY;
    private float mLastTouchX;
    private float mTouchRemainderY;
    private int mActivePointerId;
    private int mMotionPosition;
    private int mColWidth;
    private int mNumCols;
    private long mFirstAdapterId;
    private boolean mBeginClick;

    private static final int TOUCH_MODE_IDLE = 0;
    private static final int TOUCH_MODE_DRAGGING = 1;
    private static final int TOUCH_MODE_FLINGING = 2;
	private static final int TOUCH_MODE_DOWN = 3;
	private static final int TOUCH_MODE_TAP = 4;
	private static final int TOUCH_MODE_DONE_WAITING = 5;
	private static final int TOUCH_MODE_REST = 6;

	private static final int INVALID_POSITION = -1;

    private int mTouchMode;
    private final VelocityTracker mVelocityTracker = VelocityTracker.obtain();
    private final ScrollerCompat mScroller;

    private final EdgeEffectCompat mTopEdge;
    private final EdgeEffectCompat mBottomEdge;

    private ArrayList<ArrayList<Integer>> mColMappings = new ArrayList<ArrayList<Integer>>();

    private Runnable mPendingCheckForTap;

    private ContextMenuInfo mContextMenuInfo = null;

    /**
     * The drawable used to draw the selector
     */
    Drawable mSelector;

    boolean mDrawSelectorOnTop = false;

    /**
     * Delayed action for touch mode.
     */
    private Runnable mTouchModeReset;

    /**
     * The selection's left padding
     */
    int mSelectionLeftPadding = 0;

    /**
     * The selection's top padding
     */
    int mSelectionTopPadding = 0;

    /**
     * The selection's right padding
     */
    int mSelectionRightPadding = 0;

    /**
     * The selection's bottom padding
     */
    int mSelectionBottomPadding = 0;

    /**
     * The select child's view (from the adapter's getView) is enabled.
     */
    private boolean mIsChildViewEnabled;

    /**
     * Defines the selector's location and dimension at drawing time
     */
    Rect mSelectorRect = new Rect();

    /**
     * The current position of the selector in the list.
     */
    int mSelectorPosition = INVALID_POSITION;

    /**
     * The listener that receives notifications when an item is clicked.
     */
    OnItemClickListener mOnItemClickListener;

    /**
     * The listener that receives notifications when an item is long clicked.
     */
    OnItemLongClickListener mOnItemLongClickListener;

    /**
     * The last CheckForLongPress runnable we posted, if any
     */
    private CheckForLongPress mPendingCheckForLongPress;

    /**
     * Acts upon click
     */
    private PerformClick mPerformClick;

    /**
     * Rectangle used for hit testing children
     */
    private Rect mTouchFrame;

    private static final class LayoutRecord {
        public int column;
        public long id = -1;
        public int height;
        public int span;
        private int[] mMargins;

        private final void ensureMargins() {
            if (mMargins == null) {
                // Don't need to confirm length;
                // all layoutrecords are purged when column count changes.
                mMargins = new int[span * 2];
            }
        }

        public final int getMarginAbove(int col) {
            if (mMargins == null) {
                return 0;
            }
            return mMargins[col * 2];
        }

        public final int getMarginBelow(int col) {
            if (mMargins == null) {
                return 0;
            }
            return mMargins[col * 2 + 1];
        }

        public final void setMarginAbove(int col, int margin) {
            if (mMargins == null && margin == 0) {
                return;
            }
            ensureMargins();
            mMargins[col * 2] = margin;
        }

        public final void setMarginBelow(int col, int margin) {
            if (mMargins == null && margin == 0) {
                return;
            }
            ensureMargins();
            mMargins[col * 2 + 1] = margin;
        }

        @Override
        public String toString() {
            String result = "LayoutRecord{c=" + column + ", id=" + id + " h=" + height +
                    " s=" + span;
            if (mMargins != null) {
                result += " margins[above, below](";
                for (int i = 0; i < mMargins.length; i += 2) {
                    result += "[" + mMargins[i] + ", " + mMargins[i+1] + "]";
                }
                result += ")";
            }
            return result + "}";
        }
    }
    private final SparseArrayCompat<LayoutRecord> mLayoutRecords =
            new SparseArrayCompat<LayoutRecord>();

    public StaggeredGridView(Context context) {
        this(context, null);
    }

    public StaggeredGridView(Context context, AttributeSet attrs) {
        this(context, attrs, 0);
    }

    public StaggeredGridView(Context context, AttributeSet attrs, int defStyle) {
        super(context, attrs, defStyle);

        if(attrs!=null){
        	TypedArray a=getContext().obtainStyledAttributes( attrs, R.styleable.StaggeredGridView);
            mColCount = a.getInteger(R.styleable.StaggeredGridView_numColumns, 2);
            mDrawSelectorOnTop = a.getBoolean(R.styleable.StaggeredGridView_drawSelectorOnTop, false);
            mItemMargin = (int) a.getDimension(R.styleable.StaggeredGridView_itemMargin, 0);
        }else{
        	mColCount = 2;
        	mDrawSelectorOnTop = false;
        }

        final ViewConfiguration vc = ViewConfiguration.get(context);
        mTouchSlop = vc.getScaledTouchSlop();
        mMaximumVelocity = vc.getScaledMaximumFlingVelocity();
        mFlingVelocity = vc.getScaledMinimumFlingVelocity();
        mScroller = ScrollerCompat.from(context);

        mTopEdge = new EdgeEffectCompat(context);
        mBottomEdge = new EdgeEffectCompat(context);
        setWillNotDraw(false);
        setClipToPadding(false);
        this.setFocusableInTouchMode(false);

        if (mSelector == null) {
            useDefaultSelector();
        }
    }

    /**
     * Set a fixed number of columns for this grid. Space will be divided evenly
     * among all columns, respecting the item margin between columns.
     * The default is 2. (If it were 1, perhaps you should be using a
     * {@link android.widget.ListView ListView}.)
     *
     * @param colCount Number of columns to display.
     * @see #setMinColumnWidth(int)
     */
    public void setColumnCount(int colCount) {
        if (colCount < 1 && colCount != COLUMN_COUNT_AUTO) {
            throw new IllegalArgumentException("Column count must be at least 1 - received " +
                    colCount);
        }
        final boolean needsPopulate = colCount != mColCount;
        mColCount = mColCountSetting = colCount;
        if (needsPopulate) {
            populate(false);
        }
    }

    public int getColumnCount() {
        return mColCount;
    }

    /**
     * Set a minimum column width for
     * @param minColWidth
     */
    public void setMinColumnWidth(int minColWidth) {
        mMinColWidth = minColWidth;
        setColumnCount(COLUMN_COUNT_AUTO);
    }

    /**
     * Set the margin between items in pixels. This margin is applied
     * both vertically and horizontally.
     *
     * @param marginPixels Spacing between items in pixels
     */
    public void setItemMargin(int marginPixels) {
        final boolean needsPopulate = marginPixels != mItemMargin;
        mItemMargin = marginPixels;
        if (needsPopulate) {
            populate(false);
        }
    }

    /**
     * Return the first adapter position with a view currently attached as
     * a child view of this grid.
     *
     * @return the adapter position represented by the view at getChildAt(0).
     */
    public int getFirstPosition() {
        return mFirstPosition;
    }

    @Override
    public boolean onInterceptTouchEvent(MotionEvent ev) {
        mVelocityTracker.addMovement(ev);
        final int action = ev.getAction() & MotionEventCompat.ACTION_MASK;
        switch (action) {
            case MotionEvent.ACTION_DOWN:
                mVelocityTracker.clear();
                mScroller.abortAnimation();
                mLastTouchY = ev.getY();
                mActivePointerId = MotionEventCompat.getPointerId(ev, 0);
                mTouchRemainderY = 0;
                if (mTouchMode == TOUCH_MODE_FLINGING) {
                    // Catch!
                    mTouchMode = TOUCH_MODE_DRAGGING;
                    return true;
                }
                break;

            case MotionEvent.ACTION_MOVE: {
                final int index = MotionEventCompat.findPointerIndex(ev, mActivePointerId);
                if (index < 0) {
                    Log.e(TAG, "onInterceptTouchEvent could not find pointer with id " +
                            mActivePointerId + " - did StaggeredGridView receive an inconsistent " +
                            "event stream?");
                    return false;
                }
                final float y = MotionEventCompat.getY(ev, index);
                final float dy = y - mLastTouchY + mTouchRemainderY;
                final int deltaY = (int) dy;
                mTouchRemainderY = dy - deltaY;

                if (Math.abs(dy) > mTouchSlop) {
                    mTouchMode = TOUCH_MODE_DRAGGING;
                    return true;
                }
            }
        }

        return false;
    }

    void hideSelector() {
        if (this.mSelectorPosition != INVALID_POSITION) {
            // TODO: hide selector properly
        }
    }

    @Override
    public boolean onTouchEvent(MotionEvent ev) {
        mVelocityTracker.addMovement(ev);
        final int action = ev.getAction() & MotionEventCompat.ACTION_MASK;

        int motionPosition = pointToPosition((int) ev.getX(), (int) ev.getY());

        switch (action) {
            case MotionEvent.ACTION_DOWN:

                mVelocityTracker.clear();
                mScroller.abortAnimation();
                mLastTouchY = ev.getY();
                mLastTouchX = ev.getX();
                motionPosition = pointToPosition((int) mLastTouchX, (int) mLastTouchY);
                mActivePointerId = MotionEventCompat.getPointerId(ev, 0);
                mTouchRemainderY = 0;

                if(mTouchMode != TOUCH_MODE_FLINGING && !mDataChanged && motionPosition >= 0 && getAdapter().isEnabled(motionPosition)){
                	mTouchMode = TOUCH_MODE_DOWN;

                	mBeginClick = true;

                	if (mPendingCheckForTap == null) {
                    	mPendingCheckForTap = new CheckForTap();
                    }

                    postDelayed(mPendingCheckForTap, ViewConfiguration.getTapTimeout());
                }

                mMotionPosition = motionPosition;
                invalidate();
                break;

            case MotionEvent.ACTION_MOVE: {


                final int index = MotionEventCompat.findPointerIndex(ev, mActivePointerId);
                if (index < 0) {
                    Log.e(TAG, "onInterceptTouchEvent could not find pointer with id " +
                            mActivePointerId + " - did StaggeredGridView receive an inconsistent " +
                            "event stream?");
                    return false;
                }
                final float y = MotionEventCompat.getY(ev, index);
                final float dy = y - mLastTouchY + mTouchRemainderY;
                final int deltaY = (int) dy;
                mTouchRemainderY = dy - deltaY;

                if (Math.abs(dy) > mTouchSlop) {
                    mTouchMode = TOUCH_MODE_DRAGGING;
                }

                if (mTouchMode == TOUCH_MODE_DRAGGING) {
                    mLastTouchY = y;

                    if (!trackMotionScroll(deltaY, true)) {
                        // Break fling velocity if we impacted an edge.
                        mVelocityTracker.clear();
                    }
                }

                updateSelectorState();
            } break;

            case MotionEvent.ACTION_CANCEL:
                mTouchMode = TOUCH_MODE_IDLE;
                updateSelectorState();
                setPressed(false);
                View motionView = this.getChildAt(mMotionPosition - mFirstPosition);
                if (motionView != null) {
                    motionView.setPressed(false);
                }
                final Handler handler = getHandler();
                if (handler != null) {
                    handler.removeCallbacks(mPendingCheckForLongPress);
                }

                if (mTopEdge != null) {
                	mTopEdge.onRelease();
                	mBottomEdge.onRelease();
                }

                mTouchMode = TOUCH_MODE_IDLE;
                break;

            case MotionEvent.ACTION_UP: {
                mVelocityTracker.computeCurrentVelocity(1000, mMaximumVelocity);
                final float velocity = VelocityTrackerCompat.getYVelocity(mVelocityTracker, mActivePointerId);
                final int prevTouchMode = mTouchMode;

                if (Math.abs(velocity) > mFlingVelocity) { // TODO
                    mTouchMode = TOUCH_MODE_FLINGING;
                    mScroller.fling(0, 0, 0, (int) velocity, 0, 0,
                            Integer.MIN_VALUE, Integer.MAX_VALUE);
                    mLastTouchY = 0;
                    invalidate();
                } else {
                    mTouchMode = TOUCH_MODE_IDLE;
                }

                if (!mDataChanged && mAdapter.isEnabled(motionPosition)) {
                    // TODO : handle
                	mTouchMode = TOUCH_MODE_TAP;
                } else {
                    mTouchMode = TOUCH_MODE_REST;
                }

                switch(prevTouchMode){
                	case TOUCH_MODE_DOWN:
                	case TOUCH_MODE_TAP:
                	case TOUCH_MODE_DONE_WAITING:
                        final View child = getChildAt(motionPosition - mFirstPosition);
                        final float x = ev.getX();
                        final boolean inList = x > getPaddingLeft() && x < getWidth() - getPaddingRight();
                        if (child != null && !child.hasFocusable() && inList) {
                        	if (mTouchMode != TOUCH_MODE_DOWN) {
                                child.setPressed(false);
                            }

                        	if (mPerformClick == null) {
                        		invalidate();
                                mPerformClick = new PerformClick();
                            }

                        	final PerformClick performClick = mPerformClick;
                            performClick.mClickMotionPosition = motionPosition;
                            performClick.rememberWindowAttachCount();


                            if (mTouchMode == TOUCH_MODE_DOWN || mTouchMode == TOUCH_MODE_TAP) {
                                final Handler handlerTouch = getHandler();
                                if (handlerTouch != null) {
                                	handlerTouch.removeCallbacks(mTouchMode == TOUCH_MODE_DOWN ?
                                            mPendingCheckForTap : mPendingCheckForLongPress);
                                }

                                if (!mDataChanged && mAdapter.isEnabled(motionPosition)) {
                                    mTouchMode = TOUCH_MODE_TAP;

                                    layoutChildren(mDataChanged);
                                    child.setPressed(true);
                                    positionSelector(mMotionPosition, child);
                                    setPressed(true);
                                    if (mSelector != null) {
                                        Drawable d = mSelector.getCurrent();
                                        if (d != null && d instanceof TransitionDrawable) {
                                            ((TransitionDrawable) d).resetTransition();
                                        }
                                    }
                                    if (mTouchModeReset != null) {
                                        removeCallbacks(mTouchModeReset);
                                    }
                                    mTouchModeReset = new Runnable() {
                                        @Override
                                        public void run() {
                                            mTouchMode = TOUCH_MODE_REST;
                                            child.setPressed(false);
                                            setPressed(false);
                                            if (!mDataChanged) {
                                                performClick.run();
                                            }
                                        }
                                    };
                                    postDelayed(mTouchModeReset, ViewConfiguration.getPressedStateDuration());

                                } else {
                                    mTouchMode = TOUCH_MODE_REST;
                                }
                                return true;
                            } else if (!mDataChanged && mAdapter.isEnabled(motionPosition)) {
                                performClick.run();
                            }
                        }

                        mTouchMode = TOUCH_MODE_REST;
                }

                mBeginClick = false;

                updateSelectorState();
            } break;
        }
        return true;
    }

    /**
     *
     * @param deltaY Pixels that content should move by
     * @return true if the movement completed, false if it was stopped prematurely.
     */
    private boolean trackMotionScroll(int deltaY, boolean allowOverScroll) {
        final boolean contentFits = contentFits();
        final int allowOverhang = Math.abs(deltaY);

        final int overScrolledBy;
        final int movedBy;
        if (!contentFits) {
            final int overhang;
            final boolean up;
            mPopulating = true;
            if (deltaY > 0) {
                overhang = fillUp(mFirstPosition - 1, allowOverhang)+ mItemMargin;
                up = true;
            } else {
                overhang = fillDown(mFirstPosition + getChildCount(), allowOverhang) + mItemMargin;
                up = false;
            }
            movedBy = Math.min(overhang, allowOverhang);
            offsetChildren(up ? movedBy : -movedBy);
            recycleOffscreenViews();
            mPopulating = false;
            overScrolledBy = allowOverhang - overhang;
        } else {
            overScrolledBy = allowOverhang;
            movedBy = 0;
        }

        if (allowOverScroll) {
            final int overScrollMode = ViewCompat.getOverScrollMode(this);

            if (overScrollMode == ViewCompat.OVER_SCROLL_ALWAYS ||
                    (overScrollMode == ViewCompat.OVER_SCROLL_IF_CONTENT_SCROLLS && !contentFits)) {
                if (overScrolledBy > 0) {
                    EdgeEffectCompat edge = deltaY > 0 ? mTopEdge : mBottomEdge;
                    edge.onPull((float) Math.abs(deltaY) / getHeight());
                    invalidate();
                }
            }
        }

        if (mSelectorPosition != INVALID_POSITION) {
            final int childIndex = mSelectorPosition - mFirstPosition;
            if (childIndex >= 0 && childIndex < getChildCount()) {
                positionSelector(INVALID_POSITION, getChildAt(childIndex));
            }
        } else {
            mSelectorRect.setEmpty();
        }

        return deltaY == 0 || movedBy != 0;
    }

    private final boolean contentFits() {
        if (mFirstPosition != 0 || getChildCount() != mItemCount) {
            return false;
        }

        int topmost = Integer.MAX_VALUE;
        int bottommost = Integer.MIN_VALUE;
        for (int i = 0; i < mColCount; i++) {
            if (mItemTops[i] < topmost) {
                topmost = mItemTops[i];
            }
            if (mItemBottoms[i] > bottommost) {
                bottommost = mItemBottoms[i];
            }
        }

        return topmost >= getPaddingTop() && bottommost <= getHeight() - getPaddingBottom();
    }

    private void recycleAllViews() {
        for (int i = 0; i < getChildCount(); i++) {
            mRecycler.addScrap(getChildAt(i));
        }

        if (mInLayout) {
            removeAllViewsInLayout();
        } else {
            removeAllViews();
        }
    }

    /**
     * Important: this method will leave offscreen views attached if they
     * are required to maintain the invariant that child view with index i
     * is always the view corresponding to position mFirstPosition + i.
     */
    private void recycleOffscreenViews() {
        final int height = getHeight();
        final int clearAbove = -mItemMargin;
        final int clearBelow = height + mItemMargin;
        for (int i = getChildCount() - 1; i >= 0; i--) {
            final View child = getChildAt(i);
            if (child.getTop() <= clearBelow)  {
                // There may be other offscreen views, but we need to maintain
                // the invariant documented above.
                break;
            }

            if (mInLayout) {
                removeViewsInLayout(i, 1);
            } else {
                removeViewAt(i);
            }

            mRecycler.addScrap(child);
        }

        while (getChildCount() > 0) {
            final View child = getChildAt(0);
            if (child.getBottom() >= clearAbove) {
                // There may be other offscreen views, but we need to maintain
                // the invariant documented above.
                break;
            }

            if (mInLayout) {
                removeViewsInLayout(0, 1);
            } else {
                removeViewAt(0);
            }

            mRecycler.addScrap(child);
            mFirstPosition++;
        }

        final int childCount = getChildCount();
        if (childCount > 0) {
            // Repair the top and bottom column boundaries from the views we still have
            Arrays.fill(mItemTops, Integer.MAX_VALUE);
            Arrays.fill(mItemBottoms, Integer.MIN_VALUE);

            for (int i = 0; i < childCount; i++){
                final View child = getChildAt(i);
                final LayoutParams lp = (LayoutParams) child.getLayoutParams();
                final int top = child.getTop() - mItemMargin;
                final int bottom = child.getBottom();
                final LayoutRecord rec = mLayoutRecords.get(mFirstPosition + i);

                final int colEnd = lp.column + Math.min(mColCount, lp.span);
                for (int col = lp.column; col < colEnd; col++) {
                    final int colTop = top - rec.getMarginAbove(col - lp.column);
                    final int colBottom = bottom + rec.getMarginBelow(col - lp.column);
                    if (colTop < mItemTops[col]) {
                        mItemTops[col] = colTop;
                    }
                    if (colBottom > mItemBottoms[col]) {
                        mItemBottoms[col] = colBottom;
                    }
                }
            }

            for (int col = 0; col < mColCount; col++) {
                if (mItemTops[col] == Integer.MAX_VALUE) {
                    // If one was untouched, both were.
                    mItemTops[col] = 0;
                    mItemBottoms[col] = 0;
                }
            }
        }
    }

    public void computeScroll() {
        if (mScroller.computeScrollOffset()) {
            final int y = mScroller.getCurrY();
            final int dy = (int) (y - mLastTouchY);
            mLastTouchY = y;
            final boolean stopped = !trackMotionScroll(dy, false);

            if (!stopped && !mScroller.isFinished()) {
                postInvalidate();
            } else {
                if (stopped) {
                    final int overScrollMode = ViewCompat.getOverScrollMode(this);
                    if (overScrollMode != ViewCompat.OVER_SCROLL_NEVER) {
                        final EdgeEffectCompat edge;
                        if (dy > 0) {
                            edge = mTopEdge;
                        } else {
                            edge = mBottomEdge;
                        }
                        edge.onAbsorb(Math.abs((int) mScroller.getCurrVelocity()));
                        postInvalidate();
                    }
                    mScroller.abortAnimation();
                }
                mTouchMode = TOUCH_MODE_IDLE;
            }
        }
    }

    @Override
    protected void dispatchDraw(Canvas canvas) {
        final boolean drawSelectorOnTop = mDrawSelectorOnTop;
        if (!drawSelectorOnTop) {
            drawSelector(canvas);
        }

        super.dispatchDraw(canvas);

        if (drawSelectorOnTop) {
            drawSelector(canvas);
        }
    }

    private void drawSelector(Canvas canvas) {
    	if (!mSelectorRect.isEmpty() && mSelector != null && mBeginClick ) {
            final Drawable selector = mSelector;
            selector.setBounds(mSelectorRect);
            selector.draw(canvas);
        }
    }

    @Override
    public void draw(Canvas canvas) {
        super.draw(canvas);

        if (mTopEdge != null) {
            boolean needsInvalidate = false;
            if (!mTopEdge.isFinished()) {
                mTopEdge.draw(canvas);
                needsInvalidate = true;
            }
            if (!mBottomEdge.isFinished()) {
                final int restoreCount = canvas.save();
                final int width = getWidth();
                canvas.translate(-width, getHeight());
                canvas.rotate(180, width, 0);
                mBottomEdge.draw(canvas);
                canvas.restoreToCount(restoreCount);
                needsInvalidate = true;
            }

            if (needsInvalidate) {
                invalidate();
            }
        }

//        drawSelector(canvas);
    }

    public void beginFastChildLayout() {
        mFastChildLayout = true;
    }

    public void endFastChildLayout() {
        mFastChildLayout = false;
        populate(false);
    }

    @Override
    public void requestLayout() {
        if (!mPopulating && !mFastChildLayout) {
            super.requestLayout();
        }
    }

    @Override
    protected void onMeasure(int widthMeasureSpec, int heightMeasureSpec) {

    	int widthMode = MeasureSpec.getMode(widthMeasureSpec);
        int heightMode = MeasureSpec.getMode(heightMeasureSpec);
        int widthSize = MeasureSpec.getSize(widthMeasureSpec);
        int heightSize = MeasureSpec.getSize(heightMeasureSpec);

        if (widthMode != MeasureSpec.EXACTLY) {
            widthMode = MeasureSpec.EXACTLY;
        }
        if (heightMode != MeasureSpec.EXACTLY) {
            heightMode = MeasureSpec.EXACTLY;
        }

        setMeasuredDimension(widthSize, heightSize);

        if (mColCountSetting == COLUMN_COUNT_AUTO) {
            final int colCount = widthSize / mMinColWidth;
            if (colCount != mColCount) {
                mColCount = colCount;
            }
        }
    }

    @Override
    protected void onLayout(boolean changed, int l, int t, int r, int b) {
    	mInLayout = true;
        populate(false);
        mInLayout = false;

        final int width = r - l;
        final int height = b - t;
        mTopEdge.setSize(width, height);
        mBottomEdge.setSize(width, height);
    }

    private void populate(boolean clearData) {

    	if (getWidth() == 0 || getHeight() == 0) {
            return;
        }

    	if (mColCount == COLUMN_COUNT_AUTO) {
            final int colCount = getWidth() / mMinColWidth;
            if (colCount != mColCount) {
                mColCount = colCount;
            }
        }

        final int colCount = mColCount;

        // setup arraylist for mappings
        if(mColMappings.size() != mColCount){
        	mColMappings.clear();
        	for(int i=0; i < mColCount; i++){
        		mColMappings.add(new ArrayList<Integer>());
        	}
        }

        if (mItemTops == null || mItemTops.length != colCount) {
        	mItemTops = new int[colCount];
            mItemBottoms = new int[colCount];

            mLayoutRecords.clear();
            if (mInLayout) {
                removeAllViewsInLayout();
            } else {
                removeAllViews();
            }
        }

        final int top = getPaddingTop();
        for(int i = 0; i<colCount; i++){
        	final int offset =  top + ((mRestoreOffsets != null)? Math.min(mRestoreOffsets[i], 0) : 0);
        	mItemTops[i] = (offset == 0) ? mItemTops[i] : offset;
        	mItemBottoms[i] = (offset == 0) ? mItemBottoms[i] : offset;
        }

        mPopulating = true;

        layoutChildren(mDataChanged);
        fillDown(mFirstPosition + getChildCount(), 0);
        fillUp(mFirstPosition - 1, 0);
        mPopulating = false;
        mDataChanged = false;

        if(clearData){
        	if(mRestoreOffsets!=null)
        		Arrays.fill(mRestoreOffsets,0);
        }
    }



    final void offsetChildren(int offset) {
        final int childCount = getChildCount();
        for (int i = 0; i < childCount; i++) {
            final View child = getChildAt(i);
            child.layout(child.getLeft(), child.getTop() + offset,
                    child.getRight(), child.getBottom() + offset);
        }

        final int colCount = mColCount;
        for (int i = 0; i < colCount; i++) {
            mItemTops[i] += offset;
            mItemBottoms[i] += offset;
        }
    }

    /**
     * Measure and layout all currently visible children.
     *
     * @param queryAdapter true to requery the adapter for view data
     */
    final void layoutChildren(boolean queryAdapter) {
        final int paddingLeft = getPaddingLeft();
        final int paddingRight = getPaddingRight();
        final int itemMargin = mItemMargin;
        final int colWidth = (getWidth() - paddingLeft - paddingRight - itemMargin * (mColCount - 1)) / mColCount;
        mColWidth = colWidth;
        int rebuildLayoutRecordsBefore = -1;
        int rebuildLayoutRecordsAfter = -1;

        Arrays.fill(mItemBottoms, Integer.MIN_VALUE);

        final int childCount = getChildCount();
        int amountRemoved = 0;

        for (int i = 0; i < childCount; i++) {
            View child = getChildAt(i);
            LayoutParams lp = (LayoutParams) child.getLayoutParams();
            final int col = lp.column;
            final int position = mFirstPosition + i;
            final boolean needsLayout = queryAdapter || child.isLayoutRequested();

            if (queryAdapter) {

                View newView = obtainView(position, child);
                if(newView == null){
                	// child has been removed
                	removeViewAt(i);
                	if(i-1>=0) invalidateLayoutRecordsAfterPosition(i-1);
                	amountRemoved++;
                	continue;
                }else if (newView != child) {
                    removeViewAt(i);
                    addView(newView, i);
                    child = newView;
                }
                lp = (LayoutParams) child.getLayoutParams(); // Might have changed
            }

            final int span = Math.min(mColCount, lp.span);
            final int widthSize = colWidth * span + itemMargin * (span - 1);

            if (needsLayout) {
                final int widthSpec = MeasureSpec.makeMeasureSpec(widthSize, MeasureSpec.EXACTLY);

                final int heightSpec;
                if (lp.height == LayoutParams.WRAP_CONTENT) {
                    heightSpec = MeasureSpec.makeMeasureSpec(0, MeasureSpec.UNSPECIFIED);
                } else {
                    heightSpec = MeasureSpec.makeMeasureSpec(lp.height, MeasureSpec.EXACTLY);
                }

                child.measure(widthSpec, heightSpec);
            }

            int childTop = mItemBottoms[col] > Integer.MIN_VALUE ? mItemBottoms[col] + mItemMargin : child.getTop();

            if (span > 1) {
                int lowest = childTop;
                for (int j = col + 1; j < col + span; j++) {
                    final int bottom = mItemBottoms[j] + mItemMargin;
                    if (bottom > lowest) {
                        lowest = bottom;
                    }
                }
                childTop = lowest;
            }
            final int childHeight = child.getMeasuredHeight();
            final int childBottom = childTop + childHeight;
            final int childLeft = paddingLeft + col * (colWidth + itemMargin);
            final int childRight = childLeft + child.getMeasuredWidth();
            child.layout(childLeft, childTop, childRight, childBottom);

            for (int j = col; j < col + span; j++) {
                mItemBottoms[j] = childBottom;
            }

            final LayoutRecord rec = mLayoutRecords.get(position);
            if (rec != null && rec.height != childHeight) {
                // Invalidate our layout records for everything before this.
                rec.height = childHeight;
                rebuildLayoutRecordsBefore = position;
            }

            if (rec != null && rec.span != span) {
                // Invalidate our layout records for everything after this.
                rec.span = span;
                rebuildLayoutRecordsAfter = position;
            }
        }

        // Update mItemBottoms for any empty columns
        for (int i = 0; i < mColCount; i++) {
            if (mItemBottoms[i] == Integer.MIN_VALUE) {
                mItemBottoms[i] = mItemTops[i];
            }
        }

        if (rebuildLayoutRecordsBefore >= 0 || rebuildLayoutRecordsAfter >= 0) {
            if (rebuildLayoutRecordsBefore >= 0) {
                invalidateLayoutRecordsBeforePosition(rebuildLayoutRecordsBefore);
            }
            if (rebuildLayoutRecordsAfter >= 0) {
                invalidateLayoutRecordsAfterPosition(rebuildLayoutRecordsAfter);
            }
            for (int i = 0; i < (childCount - amountRemoved); i++) {
                final int position = mFirstPosition + i;
                final View child = getChildAt(i);
                final LayoutParams lp = (LayoutParams) child.getLayoutParams();
                LayoutRecord rec = mLayoutRecords.get(position);
                if (rec == null) {
                    rec = new LayoutRecord();
                    mLayoutRecords.put(position, rec);
                }
                rec.column = lp.column;
                rec.height = child.getHeight();
                rec.id = lp.id;
                rec.span = Math.min(mColCount, lp.span);
            }
        }

        if(this.mSelectorPosition != INVALID_POSITION){
        	View child = getChildAt(mMotionPosition - mFirstPosition);
        	if (child != null) positionSelector(mMotionPosition, child);
         } else if (mTouchMode > TOUCH_MODE_DOWN) {
             View child = getChildAt(mMotionPosition - mFirstPosition);
             if (child != null) positionSelector(mMotionPosition, child);
         } else {
             mSelectorRect.setEmpty();
         }
    }

    final void invalidateLayoutRecordsBeforePosition(int position) {
        int endAt = 0;
        while (endAt < mLayoutRecords.size() && mLayoutRecords.keyAt(endAt) < position) {
            endAt++;
        }
        mLayoutRecords.removeAtRange(0, endAt);
    }

    final void invalidateLayoutRecordsAfterPosition(int position) {
        int beginAt = mLayoutRecords.size() - 1;
        while (beginAt >= 0 && mLayoutRecords.keyAt(beginAt) > position) {
            beginAt--;
        }
        beginAt++;
        mLayoutRecords.removeAtRange(beginAt + 1, mLayoutRecords.size() - beginAt);
    }

    /**
     * Should be called with mPopulating set to true
     *
     * @param fromPosition Position to start filling from
     * @param overhang the number of extra pixels to fill beyond the current top edge
     * @return the max overhang beyond the beginning of the view of any added items at the top
     */
    final int fillUp(int fromPosition, int overhang) {

        final int paddingLeft = getPaddingLeft();
        final int paddingRight = getPaddingRight();
        final int itemMargin = mItemMargin;
        final int colWidth =
                (getWidth() - paddingLeft - paddingRight - itemMargin * (mColCount - 1)) / mColCount;
        mColWidth = colWidth;
        final int gridTop = getPaddingTop();
        final int fillTo = gridTop - overhang;
        int nextCol = getNextColumnUp();
        int position = fromPosition;

        while (nextCol >= 0 && mItemTops[nextCol] > fillTo && position >= 0) {
            // make sure the nextCol is correct. check to see if has been mapped
        	// otherwise stick to getNextColumnUp()
        	if(!mColMappings.get(nextCol).contains((Integer) position)){
        		for(int i=0; i < mColMappings.size(); i++){
        			if(mColMappings.get(i).contains((Integer) position)){
        				nextCol = i;
        				break;
        			}
        		}
        	}

//        	displayMapping();

        	final View child = obtainView(position, null);

        	if(child == null) continue;

            LayoutParams lp = (LayoutParams) child.getLayoutParams();

            if(lp == null){
            	lp = this.generateDefaultLayoutParams();
            	child.setLayoutParams(lp);
            }

            if (child.getParent() != this) {
                if (mInLayout) {
                    addViewInLayout(child, 0, lp);
                } else {
                    addView(child, 0);
                }
            }

            final int span = Math.min(mColCount, lp.span);
            final int widthSize = colWidth * span + itemMargin * (span - 1);
            final int widthSpec = MeasureSpec.makeMeasureSpec(widthSize, MeasureSpec.EXACTLY);

            LayoutRecord rec;
            if (span > 1) {
                rec = getNextRecordUp(position, span);
//                nextCol = rec.column;
            } else {
                rec = mLayoutRecords.get(position);
            }

            boolean invalidateBefore = false;
            if (rec == null) {
                rec = new LayoutRecord();
                mLayoutRecords.put(position, rec);
                rec.column = nextCol;
                rec.span = span;
            } else if (span != rec.span) {
                rec.span = span;
                rec.column = nextCol;
                invalidateBefore = true;
            } else {
//                nextCol = rec.column;
            }

            if (mHasStableIds) {
                final long id = mAdapter.getItemId(position);
                rec.id = id;
                lp.id = id;
            }

            lp.column = nextCol;

            final int heightSpec;
            if (lp.height == LayoutParams.WRAP_CONTENT) {
                heightSpec = MeasureSpec.makeMeasureSpec(0, MeasureSpec.UNSPECIFIED);
            } else {
                heightSpec = MeasureSpec.makeMeasureSpec(lp.height, MeasureSpec.EXACTLY);
            }
            child.measure(widthSpec, heightSpec);

            final int childHeight = child.getMeasuredHeight();
            if (invalidateBefore || (childHeight != rec.height && rec.height > 0)) {
                invalidateLayoutRecordsBeforePosition(position);
            }
            rec.height = childHeight;

            int itemTop = mItemTops[nextCol];

            final int startFrom;
            if (span > 1) {
                int highest = mItemTops[nextCol];
                for (int i = nextCol + 1; i < nextCol + span; i++) {
                    final int top = mItemTops[i];
                    if (top < highest) {
                        highest = top;
                    }
                }
                startFrom = highest;
            } else {
                startFrom = mItemTops[nextCol];
            }


            int childBottom = startFrom;
            int childTop = childBottom - childHeight;
            final int childLeft = paddingLeft + nextCol * (colWidth + itemMargin);
            final int childRight = childLeft + child.getMeasuredWidth();

//            if(position == 0){
//            	if(this.getChildCount()>1 && this.mColCount>1){
//            		childTop = this.getChildAt(1).getTop();
//            		childBottom = childTop + childHeight;
//            	}
//            }

            child.layout(childLeft, childTop, childRight, childBottom);


            for (int i = nextCol; i < nextCol + span; i++) {
                mItemTops[i] = childTop - rec.getMarginAbove(i-nextCol) - itemMargin;
            }

            nextCol = getNextColumnUp();
            mFirstPosition = position--;
        }

        int highestView = getHeight();

        for (int i = 0; i < mColCount; i++) {
        	final View child = getFirstChildAtColumn(i);

        	if(child == null){
        		highestView = 0;
        		break;
        	}
            LayoutParams lp = (LayoutParams) child.getLayoutParams();
            i += Math.max(lp.span,1);

        	final int top = child.getTop();

        	if (top < highestView) {
                highestView = top;
            }
        }

        return gridTop - highestView;
    }


    private View getFirstChildAtColumn(int column){

    	if(this.getChildCount() > column){
    		for(int i = 0; i<this.mColCount; i++){
    			final View child = getChildAt(i);
    			final int left = child.getLeft();


    			if(child!=null){

        			int col = 0;

        			// determine the column by cycling widths
        			while( left > col*(this.mColWidth + mItemMargin*2) + getPaddingLeft() ){
        				col++;
        			}

        			if(col == column){
        				return child;
        			}

    			}
    		}
    	}

    	return null;
    }

    /**
     * Should be called with mPopulating set to true
     *
     * @param fromPosition Position to start filling from
     * @param overhang the number of extra pixels to fill beyond the current bottom edge
     * @return the max overhang beyond the end of the view of any added items at the bottom
     */
    final int fillDown(int fromPosition, int overhang) {

        final int paddingLeft = getPaddingLeft();
        final int paddingRight = getPaddingRight();
        final int itemMargin = mItemMargin;
        final int colWidth = (getWidth() - paddingLeft - paddingRight - itemMargin * (mColCount - 1)) / mColCount;
        final int gridBottom = getHeight() - getPaddingBottom();
        final int fillTo = gridBottom + overhang;
        int nextCol = getNextColumnDown(fromPosition);
        int position = fromPosition;

        while (nextCol >= 0 && mItemBottoms[nextCol] < fillTo && position < mItemCount) {

        	final View child = obtainView(position, null);

        	if(child == null) continue;

            LayoutParams lp = (LayoutParams) child.getLayoutParams();
            if(lp == null){
            	lp = this.generateDefaultLayoutParams();
            	child.setLayoutParams(lp);
            }
            if (child.getParent() != this) {
                if (mInLayout) {
                    addViewInLayout(child, -1, lp);
                } else {
                    addView(child);
                }
            }

            final int span = Math.min(mColCount, lp.span);
            final int widthSize = colWidth * span + itemMargin * (span - 1);
            final int widthSpec = MeasureSpec.makeMeasureSpec(widthSize, MeasureSpec.EXACTLY);

            LayoutRecord rec;
            if (span > 1) {
                rec = getNextRecordDown(position, span);
//                nextCol = rec.column;
            } else {
                rec = mLayoutRecords.get(position);
            }

            boolean invalidateAfter = false;
            if (rec == null) {
                rec = new LayoutRecord();
                mLayoutRecords.put(position, rec);
                rec.column = nextCol;
                rec.span = span;
            } else if (span != rec.span) {
                rec.span = span;
                rec.column = nextCol;
                invalidateAfter = true;
            } else {
//                nextCol = rec.column;
            }

            if (mHasStableIds) {
                final long id = mAdapter.getItemId(position);
                rec.id = id;
                lp.id = id;
            }

            lp.column = nextCol;

            final int heightSpec;
            if (lp.height == LayoutParams.WRAP_CONTENT) {
                heightSpec = MeasureSpec.makeMeasureSpec(0, MeasureSpec.UNSPECIFIED);
            } else {
                heightSpec = MeasureSpec.makeMeasureSpec(lp.height, MeasureSpec.EXACTLY);
            }
            child.measure(widthSpec, heightSpec);

            final int childHeight = child.getMeasuredHeight();
            if (invalidateAfter || (childHeight != rec.height && rec.height > 0)) {
                invalidateLayoutRecordsAfterPosition(position);
            }
            rec.height = childHeight;

            final int startFrom;
            if (span > 1) {
                int lowest = mItemBottoms[nextCol];
                for (int i = nextCol + 1; i < nextCol + span; i++) {
                    final int bottom = mItemBottoms[i];
                    if (bottom > lowest) {
                        lowest = bottom;
                    }
                }
                startFrom = lowest;
            } else {
                startFrom = mItemBottoms[nextCol];
            }



            final int childTop = startFrom + itemMargin;
            final int childBottom = childTop + childHeight;
            final int childLeft = paddingLeft + nextCol * (colWidth + itemMargin);
            final int childRight = childLeft + child.getMeasuredWidth();
            child.layout(childLeft, childTop, childRight, childBottom);


            // add the position to the mapping
            if(!mColMappings.get(nextCol).contains(position)){

            	// check to see if the mapping exists in other columns
            	// this would happen if list has been updated
            	for(ArrayList<Integer> list : mColMappings){
            		if(list.contains(position)){
            			list.remove((Integer) position);
            		}
            	}

            	mColMappings.get(nextCol).add(position);

            }


            for (int i = nextCol; i < nextCol + span; i++) {
                mItemBottoms[i] = childBottom + rec.getMarginBelow(i - nextCol);
            }


            position++;
            nextCol = getNextColumnDown(position);
        }

        int lowestView = 0;
        for (int i = 0; i < mColCount; i++) {
            if (mItemBottoms[i] > lowestView) {
                lowestView = mItemBottoms[i];
            }
        }
        return lowestView - gridBottom;
    }

    /**
     * for debug purposes
     */
    private void displayMapping(){
    	Log.w("DISPLAY", "MAP ****************");
    	StringBuilder sb = new StringBuilder();
    	int col = 0;

    	for(ArrayList<Integer> map : this.mColMappings){
    		sb.append("COL"+col+":");
    		sb.append(' ');
    		for(Integer i: map){
    			sb.append(i);
    			sb.append(" , ");
    		}
    		Log.w("DISPLAY", sb.toString());
    		sb = new StringBuilder();
    		col++;
    	}
    	Log.w("DISPLAY", "MAP END ****************");
    }

    /**
     * @return column that the next view filling upwards should occupy. This is the bottom-most
     *         position available for a single-column item.
     */
    final int getNextColumnUp() {
        int result = -1;
        int bottomMost = Integer.MIN_VALUE;

        final int colCount = mColCount;
        for (int i = colCount - 1; i >= 0; i--) {
            final int top = mItemTops[i];
            if (top > bottomMost) {
                bottomMost = top;
                result = i;
            }
        }
        return result;
    }

    /**
     * Return a LayoutRecord for the given position
     * @param position
     * @param span
     * @return
     */
    final LayoutRecord getNextRecordUp(int position, int span) {
        LayoutRecord rec = mLayoutRecords.get(position);
        if (rec == null) {
            rec = new LayoutRecord();
            rec.span = span;
            mLayoutRecords.put(position, rec);
        } else if (rec.span != span) {
            throw new IllegalStateException("Invalid LayoutRecord! Record had span=" + rec.span +
                    " but caller requested span=" + span + " for position=" + position);
        }
        int targetCol = -1;
        int bottomMost = Integer.MIN_VALUE;

        final int colCount = mColCount;
        for (int i = colCount - span; i >= 0; i--) {
            int top = Integer.MAX_VALUE;
            for (int j = i; j < i + span; j++) {
                final int singleTop = mItemTops[j];
                if (singleTop < top) {
                    top = singleTop;
                }
            }
            if (top > bottomMost) {
                bottomMost = top;
                targetCol = i;
            }
        }

        rec.column = targetCol;

        for (int i = 0; i < span; i++) {
            rec.setMarginBelow(i, mItemTops[i + targetCol] - bottomMost);
        }

        return rec;
    }

    /**
     * @return column that the next view filling downwards should occupy. This is the top-most
     *         position available.
     */
    final int getNextColumnDown(int position) {
        int result = -1;
        int topMost = Integer.MAX_VALUE;

        final int colCount = mColCount;

        for (int i = 0; i < colCount; i++) {
            final int bottom = mItemBottoms[i];
            if (bottom < topMost) {
                topMost = bottom;
                result = i;
            }
        }

        return result;
    }

    final LayoutRecord getNextRecordDown(int position, int span) {
        LayoutRecord rec = mLayoutRecords.get(position);
        if (rec == null) {
            rec = new LayoutRecord();
            rec.span = span;
            mLayoutRecords.put(position, rec);
        } else if (rec.span != span) {
            throw new IllegalStateException("Invalid LayoutRecord! Record had span=" + rec.span +
                    " but caller requested span=" + span + " for position=" + position);
        }
        int targetCol = -1;
        int topMost = Integer.MAX_VALUE;

        final int colCount = mColCount;
        for (int i = 0; i <= colCount - span; i++) {
            int bottom = Integer.MIN_VALUE;
            for (int j = i; j < i + span; j++) {
                final int singleBottom = mItemBottoms[j];
                if (singleBottom > bottom) {
                    bottom = singleBottom;
                }
            }
            if (bottom < topMost) {
                topMost = bottom;
                targetCol = i;
            }
        }

        rec.column = targetCol;

        for (int i = 0; i < span; i++) {
            rec.setMarginAbove(i, topMost - mItemBottoms[i + targetCol]);
        }

        return rec;
    }

    /**
     * Obtain a populated view from the adapter. If optScrap is non-null and is not
     * reused it will be placed in the recycle bin.
     *
     * @param position position to get view for
     * @param optScrap Optional scrap view; will be reused if possible
     * @return A new view, a recycled view from mRecycler, or optScrap
     */
    final View obtainView(int position, View optScrap) {
        View view = mRecycler.getTransientStateView(position);
        if (view != null) {
            return view;
        }

        if(position >= mAdapter.getCount()){
        	view = null;
        	return null;
        }

        // Reuse optScrap if it's of the right type (and not null)
        final int optType = optScrap != null ?
                ((LayoutParams) optScrap.getLayoutParams()).viewType : -1;
        final int positionViewType = mAdapter.getItemViewType(position);
        final View scrap = optType == positionViewType ?
                optScrap : mRecycler.getScrapView(positionViewType);

        view = mAdapter.getView(position, scrap, this);

        if (view != scrap && scrap != null) {
            // The adapter didn't use it; put it back.
            mRecycler.addScrap(scrap);
        }

        ViewGroup.LayoutParams lp = view.getLayoutParams();

        if (view.getParent() != this) {
            if (lp == null) {
                lp = generateDefaultLayoutParams();
            } else if (!checkLayoutParams(lp)) {
                lp = generateLayoutParams(lp);
            }
        }

        final LayoutParams sglp = (LayoutParams) lp;
        sglp.position = position;
        sglp.viewType = positionViewType;

        return view;
    }

    public ListAdapter getAdapter() {
        return mAdapter;
    }

    public void setAdapter(ListAdapter adapter) {
        if (mAdapter != null) {
            mAdapter.unregisterDataSetObserver(mObserver);
        }
        // TODO: If the new adapter says that there are stable IDs, remove certain layout records
        // and onscreen views if they have changed instead of removing all of the state here.
        clearAllState();
        mAdapter = adapter;
        mDataChanged = true;

        mItemCount = adapter != null ? adapter.getCount() : 0;

        if (adapter != null) {
            adapter.registerDataSetObserver(mObserver);
            mRecycler.setViewTypeCount(adapter.getViewTypeCount());
            mHasStableIds = adapter.hasStableIds();
        } else {
            mHasStableIds = false;
        }
        populate(adapter!=null);
    }

    /**
     * Clear all state because the grid will be used for a completely different set of data.
     */
    private void clearAllState() {
        // Clear all layout records and views
        mLayoutRecords.clear();
        removeAllViews();

        // Reset to the top of the grid
        resetStateForGridTop();

        // Clear recycler because there could be different view types now
        mRecycler.clear();

        mSelectorRect.setEmpty();
        mSelectorPosition = INVALID_POSITION;
    }

    /**
     * Reset all internal state to be at the top of the grid.
     */
    private void resetStateForGridTop() {
        // Reset mItemTops and mItemBottoms
        final int colCount = mColCount;
        if (mItemTops == null || mItemTops.length != colCount) {
            mItemTops = new int[colCount];
            mItemBottoms = new int[colCount];
        }
        final int top = getPaddingTop();
        Arrays.fill(mItemTops, top);
        Arrays.fill(mItemBottoms, top);

        // Reset the first visible position in the grid to be item 0
        mFirstPosition = 0;
        if(mRestoreOffsets!=null)
        Arrays.fill(mRestoreOffsets, 0);
    }

    /**
     * Scroll the list so the first visible position in the grid is the first item in the adapter.
     */
    public void setSelectionToTop() {
        // Clear out the views (but don't clear out the layout records or recycler because the data
        // has not changed)
        removeAllViews();

        // Reset to top of grid
        resetStateForGridTop();

        // Start populating again
        populate(false);
    }

    @Override
    protected LayoutParams generateDefaultLayoutParams() {
        return new LayoutParams(LayoutParams.WRAP_CONTENT);
    }

    @Override
    protected LayoutParams generateLayoutParams(ViewGroup.LayoutParams lp) {
    	return new LayoutParams(lp);
    }

    @Override
    protected boolean checkLayoutParams(ViewGroup.LayoutParams lp) {
        return lp instanceof LayoutParams;
    }

    @Override
    public ViewGroup.LayoutParams generateLayoutParams(AttributeSet attrs) {
        return new LayoutParams(getContext(), attrs);
    }

    @Override
    public Parcelable onSaveInstanceState() {
        final Parcelable superState = super.onSaveInstanceState();
        final SavedState ss = new SavedState(superState);
        final int position = mFirstPosition;
        ss.position = mFirstPosition;

        if (position >= 0 && mAdapter != null && position < mAdapter.getCount()) {
            ss.firstId = mAdapter.getItemId(position);
        }

        if (getChildCount() > 0) {

        	int topOffsets[]= new int[this.mColCount];

        	if(this.mColWidth>0)
        	for(int i =0; i < mColCount; i++){
        		if(getChildAt(i)!=null){
        			final View child = getChildAt(i);
        			final int left = child.getLeft();
        			int col = 0;
        			Log.w("mColWidth", mColWidth+" "+left);

        			// determine the column by cycling widths
        			while( left > col*(this.mColWidth + mItemMargin*2) + getPaddingLeft() ){
        				col++;
        			}

        			topOffsets[col] = getChildAt(i).getTop() - mItemMargin - getPaddingTop();
        		}

        	}

            ss.topOffsets = topOffsets;

            // convert nested arraylist so it can be parcelable
            ArrayList<ColMap> convert = new ArrayList<ColMap>();
            for(ArrayList<Integer> cols : mColMappings){
            	convert.add(new ColMap(cols));
            }

            ss.mapping = convert;
        }
        return ss;
    }

    @Override
    public void onRestoreInstanceState(Parcelable state) {
        SavedState ss = (SavedState) state;
        super.onRestoreInstanceState(ss.getSuperState());
        mDataChanged = true;
        mFirstPosition = ss.position;
        mRestoreOffsets = ss.topOffsets;

        ArrayList<ColMap> convert = ss.mapping;

        if(convert != null){
        	mColMappings.clear();
        	for(ColMap colMap : convert){
        		mColMappings.add(colMap.values);
        	}
        }

        if(ss.firstId>=0){
        	this.mFirstAdapterId = ss.firstId;
        	mSelectorPosition = INVALID_POSITION;
        }

        requestLayout();
    }

    public static class LayoutParams extends ViewGroup.LayoutParams {
        private static final int[] LAYOUT_ATTRS = new int[] {
            android.R.attr.layout_span
        };

        private static final int SPAN_INDEX = 0;

        /**
         * The number of columns this item should span
         */
        public int span = 1;

        /**
         * Item position this view represents
         */
        int position;

        /**
         * Type of this view as reported by the adapter
         */
        int viewType;

        /**
         * The column this view is occupying
         */
        int column;

        /**
         * The stable ID of the item this view displays
         */
        long id = -1;

        public LayoutParams(int height) {
            super(MATCH_PARENT, height);

            if (this.height == MATCH_PARENT) {
                Log.w(TAG, "Constructing LayoutParams with height FILL_PARENT - " +
                        "impossible! Falling back to WRAP_CONTENT");
                this.height = WRAP_CONTENT;
            }
        }

        public LayoutParams(Context c, AttributeSet attrs) {
            super(c, attrs);

            if (this.width != MATCH_PARENT) {
                Log.w(TAG, "Inflation setting LayoutParams width to " + this.width +
                        " - must be MATCH_PARENT");
                this.width = MATCH_PARENT;
            }
            if (this.height == MATCH_PARENT) {
                Log.w(TAG, "Inflation setting LayoutParams height to MATCH_PARENT - " +
                        "impossible! Falling back to WRAP_CONTENT");
                this.height = WRAP_CONTENT;
            }

            TypedArray a = c.obtainStyledAttributes(attrs, LAYOUT_ATTRS);
            span = a.getInteger(SPAN_INDEX, 1);
            a.recycle();
        }

        public LayoutParams(ViewGroup.LayoutParams other) {
            super(other);

            if (this.width != MATCH_PARENT) {
                Log.w(TAG, "Constructing LayoutParams with width " + this.width +
                        " - must be MATCH_PARENT");
                this.width = MATCH_PARENT;
            }
            if (this.height == MATCH_PARENT) {
                Log.w(TAG, "Constructing LayoutParams with height MATCH_PARENT - " +
                        "impossible! Falling back to WRAP_CONTENT");
                this.height = WRAP_CONTENT;
            }
        }
    }

    private class RecycleBin {
        private ArrayList<View>[] mScrapViews;
        private int mViewTypeCount;
        private int mMaxScrap;

        private SparseArray<View> mTransientStateViews;

        public void setViewTypeCount(int viewTypeCount) {
            if (viewTypeCount < 1) {
                throw new IllegalArgumentException("Must have at least one view type (" +
                        viewTypeCount + " types reported)");
            }
            if (viewTypeCount == mViewTypeCount) {
                return;
            }

            @SuppressWarnings("unchecked")
			ArrayList<View>[] scrapViews = new ArrayList[viewTypeCount];

            for (int i = 0; i < viewTypeCount; i++) {
                scrapViews[i] = new ArrayList<View>();
            }
            mViewTypeCount = viewTypeCount;
            mScrapViews = scrapViews;
        }

        public void clear() {
            final int typeCount = mViewTypeCount;
            for (int i = 0; i < typeCount; i++) {
                mScrapViews[i].clear();
            }
            if (mTransientStateViews != null) {
                mTransientStateViews.clear();
            }
        }

        public void clearTransientViews() {
            if (mTransientStateViews != null) {
                mTransientStateViews.clear();
            }
        }

        public void addScrap(View v) {
            final LayoutParams lp = (LayoutParams) v.getLayoutParams();
            if (ViewCompat.hasTransientState(v)) {
                if (mTransientStateViews == null) {
                    mTransientStateViews = new SparseArray<View>();
                }
                mTransientStateViews.put(lp.position, v);
                return;
            }

            final int childCount = getChildCount();
            if (childCount > mMaxScrap) {
                mMaxScrap = childCount;
            }

            ArrayList<View> scrap = mScrapViews[lp.viewType];
            if (scrap.size() < mMaxScrap) {
                scrap.add(v);
            }
        }

        public View getTransientStateView(int position) {
            if (mTransientStateViews == null) {
                return null;
            }

            final View result = mTransientStateViews.get(position);
            if (result != null) {
                mTransientStateViews.remove(position);
            }
            return result;
        }

        public View getScrapView(int type) {
            ArrayList<View> scrap = mScrapViews[type];
            if (scrap.isEmpty()) {
                return null;
            }

            final int index = scrap.size() - 1;
            final View result = scrap.get(index);
            scrap.remove(index);
            return result;
        }
    }

    private class AdapterDataSetObserver extends DataSetObserver {
        @Override
        public void onChanged() {
            mDataChanged = true;
            mItemCount = mAdapter.getCount();

            // TODO: Consider matching these back up if we have stable IDs.
            mRecycler.clearTransientViews();

            if (!mHasStableIds) {
                // Clear all layout records and recycle the views
                mLayoutRecords.clear();
                recycleAllViews();

                // Reset item bottoms to be equal to item tops
                final int colCount = mColCount;
                for (int i = 0; i < colCount; i++) {
                    mItemBottoms[i] = mItemTops[i];
                }
            }

            // reset list if position does not exist or id for position has changed
            if(mFirstPosition > mItemCount-1 || mAdapter.getItemId(mFirstPosition) != mFirstAdapterId){
            	mFirstPosition = 0;
            	Arrays.fill(mItemTops, 0);
            	Arrays.fill(mItemBottoms, 0);

            	if(mRestoreOffsets!=null)
            	Arrays.fill(mRestoreOffsets, 0);
            }

            // TODO: consider repopulating in a deferred runnable instead
            // (so that successive changes may still be batched)
            requestLayout();
        }

        @Override
        public void onInvalidated() {
        }
    }

    static class ColMap implements Parcelable {
    	private ArrayList<Integer> values;
    	int tempMap[];

    	public ColMap(ArrayList<Integer> values){
    		this.values = values;
    	}

    	private ColMap(Parcel in) {
    		tempMap = in.createIntArray();
    		values = new ArrayList<Integer>();
    	    for (int index = 0; index < tempMap.length; index++) {
    	    	values.add(tempMap[index]);
    	    }
    	}

		@Override
		public void writeToParcel(Parcel out, int flags) {
			tempMap = toIntArray(values);
			out.writeIntArray(tempMap);
		}

		public static final Creator<ColMap> CREATOR = new Creator<ColMap>() {
			public ColMap createFromParcel(Parcel source) {
				return new ColMap(source);
			}

			public ColMap[] newArray(int size) {
				return new ColMap[size];
			}
		};

		int[] toIntArray(ArrayList<Integer> list) {
			int[] ret = new int[list.size()];
			for (int i = 0; i < ret.length; i++)
				ret[i] = list.get(i);
			return ret;
		}

		@Override
		public int describeContents() {
			return 0;
		}
    }

    static class SavedState extends BaseSavedState {
        long firstId = -1;
        int position;
        int topOffsets[];
        ArrayList<ColMap> mapping;

        SavedState(Parcelable superState) {
            super(superState);
        }

        private SavedState(Parcel in) {
            super(in);
            firstId = in.readLong();
            position = in.readInt();
<<<<<<< HEAD
            //TODO Check this - Most likely fix
            topOffsets = in.createIntArray();
            mapping = in.createTypedArrayList(ColMap.CREATOR);
            //TODO Else, use previous code that compiled successfully
            //in.readIntArray(topOffsets);
            //in.readTypedList(mapping, ColMap.CREATOR);
=======
            topOffsets = in.createIntArray();
            mapping = in.createTypedArrayList(ColMap.CREATOR);
            
>>>>>>> ab0dc483
        }

        @Override
        public void writeToParcel(Parcel out, int flags) {
            super.writeToParcel(out, flags);
            out.writeLong(firstId);
            out.writeInt(position);
            out.writeIntArray(topOffsets);
            out.writeTypedList(mapping);
        }

        @Override
        public String toString() {
            return "StaggereGridView.SavedState{"
                        + Integer.toHexString(System.identityHashCode(this))
                        + " firstId=" + firstId
                        + " position=" + position + "}";
        }

        public static final Parcelable.Creator<SavedState> CREATOR = new Parcelable.Creator<SavedState>() {
            public SavedState createFromParcel(Parcel in) {
                return new SavedState(in);
            }

            public SavedState[] newArray(int size) {
                return new SavedState[size];
            }
        };
    }

    /**
     * A base class for Runnables that will check that their view is still attached to
     * the original window as when the Runnable was created.
     *
     */
    private class WindowRunnnable {
        private int mOriginalAttachCount;

        public void rememberWindowAttachCount() {
            mOriginalAttachCount = getWindowAttachCount();
        }

        public boolean sameWindow() {
            return hasWindowFocus() && getWindowAttachCount() == mOriginalAttachCount;
        }
    }

    private void useDefaultSelector() {
        setSelector(getResources().getDrawable(android.R.drawable.list_selector_background));
    }


	void positionSelector(int position, View sel) {
        if (position != INVALID_POSITION) {
            mSelectorPosition = position;
        }

        final Rect selectorRect = mSelectorRect;
        selectorRect.set(sel.getLeft(), sel.getTop(), sel.getRight(), sel.getBottom());
        if (sel instanceof SelectionBoundsAdjuster) {
            ((SelectionBoundsAdjuster)sel).adjustListItemSelectionBounds(selectorRect);
        }

        positionSelector(selectorRect.left, selectorRect.top, selectorRect.right,
                selectorRect.bottom);

        final boolean isChildViewEnabled = mIsChildViewEnabled;
        if (sel.isEnabled() != isChildViewEnabled) {
            mIsChildViewEnabled = !isChildViewEnabled;
            if (getSelectedItemPosition() != INVALID_POSITION) {
                refreshDrawableState();
            }
        }
    }

	/**
     * The top-level view of a list item can implement this interface to allow
     * itself to modify the bounds of the selection shown for that item.
     */
    public interface SelectionBoundsAdjuster {
        /**
         * Called to allow the list item to adjust the bounds shown for
         * its selection.
         *
         * @param bounds On call, this contains the bounds the list has
         * selected for the item (that is the bounds of the entire view).  The
         * values can be modified as desired.
         */
        public void adjustListItemSelectionBounds(Rect bounds);
    }

    private int getSelectedItemPosition(){
    	// TODO: setup mNextSelectedPosition
    	return this.mSelectorPosition;
    }

    @Override
    protected int[] onCreateDrawableState(int extraSpace) {
        // If the child view is enabled then do the default behavior.
        if (mIsChildViewEnabled) {
            // Common case
            return super.onCreateDrawableState(extraSpace);
        }

        // The selector uses this View's drawable state. The selected child view
        // is disabled, so we need to remove the enabled state from the drawable
        // states.
        final int enabledState = ENABLED_STATE_SET[0];

        // If we don't have any extra space, it will return one of the static state arrays,
        // and clearing the enabled state on those arrays is a bad thing!  If we specify
        // we need extra space, it will create+copy into a new array that safely mutable.
        int[] state = super.onCreateDrawableState(extraSpace + 1);
        int enabledPos = -1;
        for (int i = state.length - 1; i >= 0; i--) {
            if (state[i] == enabledState) {
                enabledPos = i;
                break;
            }
        }

        // Remove the enabled state
        if (enabledPos >= 0) {
            System.arraycopy(state, enabledPos + 1, state, enabledPos,
                    state.length - enabledPos - 1);
        }

        return state;
    }


    private void positionSelector(int l, int t, int r, int b) {
        mSelectorRect.set(l - mSelectionLeftPadding, t - mSelectionTopPadding, r
                + mSelectionRightPadding, b + mSelectionBottomPadding);
    }

    final class CheckForTap implements Runnable {
        public void run() {
            if (mTouchMode == TOUCH_MODE_DOWN) {

                mTouchMode = TOUCH_MODE_TAP;
                final View child = getChildAt(mMotionPosition - mFirstPosition);
                if (child != null && !child.hasFocusable()) {

                    if (!mDataChanged) {
                    	child.setSelected(true);
                    	child.setPressed(true);

                        setPressed(true);
                        positionSelector(mMotionPosition, child);
                        refreshDrawableState();

                        final int longPressTimeout = ViewConfiguration.getLongPressTimeout();
                        final boolean longClickable = isLongClickable();

                        if (mSelector != null) {
                            Drawable d = mSelector.getCurrent();
                            if (d instanceof TransitionDrawable) {
                                if (longClickable) {
                                    ((TransitionDrawable) d).startTransition(longPressTimeout);
                                } else {
                                    ((TransitionDrawable) d).resetTransition();
                                }
                            }
                        }

                        if (longClickable) {
                            if (mPendingCheckForLongPress == null) {
                                mPendingCheckForLongPress = new CheckForLongPress();
                            }
                            mPendingCheckForLongPress.rememberWindowAttachCount();
                            postDelayed(mPendingCheckForLongPress, longPressTimeout);
                        } else {
                            mTouchMode = TOUCH_MODE_DONE_WAITING;
                        }

                        postInvalidate();
                    } else {
                        mTouchMode = TOUCH_MODE_DONE_WAITING;
                    }
                }
            }
        }
    }

    private class CheckForLongPress extends WindowRunnnable implements Runnable {
        public void run() {
            final int motionPosition = mMotionPosition;
            final View child = getChildAt(motionPosition - mFirstPosition);
            if (child != null) {
                final int longPressPosition = mMotionPosition;
                final long longPressId = mAdapter.getItemId(mMotionPosition);

                boolean handled = false;
                if (sameWindow() && !mDataChanged) {
                    handled = performLongPress(child, longPressPosition, longPressId);
                }
                if (handled) {
                    mTouchMode = TOUCH_MODE_REST;
                    setPressed(false);
                    child.setPressed(false);
                } else {
                    mTouchMode = TOUCH_MODE_DONE_WAITING;
                }
            }
        }
    }

    private class PerformClick extends WindowRunnnable implements Runnable {
        int mClickMotionPosition;

        public void run() {
            // The data has changed since we posted this action in the event queue,
            // bail out before bad things happen
            if (mDataChanged) return;

            final ListAdapter adapter = mAdapter;
            final int motionPosition = mClickMotionPosition;
            if (adapter != null && mItemCount > 0 &&
                    motionPosition != INVALID_POSITION &&
                    motionPosition < adapter.getCount() && sameWindow()) {
                final View view = getChildAt(motionPosition - mFirstPosition);
                // If there is no view, something bad happened (the view scrolled off the
                // screen, etc.) and we should cancel the click
                if (view != null) {
                    performItemClick(view, motionPosition, adapter.getItemId(motionPosition));
                }
            }
        }
    }

    public boolean performItemClick(View view, int position, long id) {
        if (mOnItemClickListener != null) {
            playSoundEffect(SoundEffectConstants.CLICK);
            if (view != null) {
                view.sendAccessibilityEvent(AccessibilityEvent.TYPE_VIEW_CLICKED);
            }
            mOnItemClickListener.onItemClick(this, view, position, id);
            return true;
        }

        return false;
    }

    boolean performLongPress(final View child,
            final int longPressPosition, final long longPressId) {

    	// TODO : add check for multiple choice mode.. currently modes are yet to be supported

        boolean handled = false;
        if (mOnItemLongClickListener != null) {
            handled = mOnItemLongClickListener.onItemLongClick(this, child, longPressPosition, longPressId);
        }
        if (!handled) {
            mContextMenuInfo = createContextMenuInfo(child, longPressPosition, longPressId);
            handled = super.showContextMenuForChild(this);
        }
        if (handled) {
            performHapticFeedback(HapticFeedbackConstants.LONG_PRESS);
        }
        return handled;
    }

    @Override
    protected ContextMenuInfo getContextMenuInfo() {
        return mContextMenuInfo;
    }

    /**
     * Creates the ContextMenuInfo returned from {@link #getContextMenuInfo()}. This
     * methods knows the view, position and ID of the item that received the
     * long press.
     *
     * @param view The view that received the long press.
     * @param position The position of the item that received the long press.
     * @param id The ID of the item that received the long press.
     * @return The extra information that should be returned by
     *         {@link #getContextMenuInfo()}.
     */
    ContextMenuInfo createContextMenuInfo(View view, int position, long id) {
        return new AdapterContextMenuInfo(view, position, id);
    }

    /**
     * Extra menu information provided to the
     * {@link android.view.View.OnCreateContextMenuListener#onCreateContextMenu(ContextMenu, View, ContextMenuInfo) }
     * callback when a context menu is brought up for this AdapterView.
     *
     */
    public static class AdapterContextMenuInfo implements ContextMenu.ContextMenuInfo {

        public AdapterContextMenuInfo(View targetView, int position, long id) {
            this.targetView = targetView;
            this.position = position;
            this.id = id;
        }

        /**
         * The child view for which the context menu is being displayed. This
         * will be one of the children of this AdapterView.
         */
        public View targetView;

        /**
         * The position in the adapter for which the context menu is being
         * displayed.
         */
        public int position;

        /**
         * The row id of the item for which the context menu is being displayed.
         */
        public long id;
    }

    /**
     * Returns the selector {@link android.graphics.drawable.Drawable} that is used to draw the
     * selection in the list.
     *
     * @return the drawable used to display the selector
     */
    public Drawable getSelector() {
        return mSelector;
    }

    /**
     * Set a Drawable that should be used to highlight the currently selected item.
     *
     * @param resID A Drawable resource to use as the selection highlight.
     *
     * @attr ref android.R.styleable#AbsListView_listSelector
     */
    public void setSelector(int resID) {
        setSelector(getResources().getDrawable(resID));
    }

    @Override
    public boolean verifyDrawable(Drawable dr) {
        return mSelector == dr || super.verifyDrawable(dr);
    }

    @TargetApi(Build.VERSION_CODES.HONEYCOMB)
	@Override
    public void jumpDrawablesToCurrentState() {
        super.jumpDrawablesToCurrentState();
        if (mSelector != null) mSelector.jumpToCurrentState();
    }

    public void setSelector(Drawable sel) {
        if (mSelector != null) {
            mSelector.setCallback(null);
            unscheduleDrawable(mSelector);
        }

        mSelector = sel;

        if(mSelector==null){
        	return;
        }

        Rect padding = new Rect();
        sel.getPadding(padding);
        mSelectionLeftPadding = padding.left;
        mSelectionTopPadding = padding.top;
        mSelectionRightPadding = padding.right;
        mSelectionBottomPadding = padding.bottom;
        sel.setCallback(this);
        updateSelectorState();
    }

    void updateSelectorState() {
        if (mSelector != null) {
            if (shouldShowSelector()) {
                mSelector.setState(getDrawableState());
            } else {
                mSelector.setState(new int[] { 0 });
            }
        }
    }

    @Override
    protected void drawableStateChanged() {
        super.drawableStateChanged();
        updateSelectorState();
    }

    /**
     * Indicates whether this view is in a state where the selector should be drawn. This will
     * happen if we have focus but are not in touch mode, or we are in the middle of displaying
     * the pressed state for an item.
     *
     * @return True if the selector should be shown
     */
    boolean shouldShowSelector() {
        return ((hasFocus() && !isInTouchMode()) || touchModeDrawsInPressedState()) &&  ( mBeginClick ) ;
    }

    /**
     * @return True if the current touch mode requires that we draw the selector in the pressed
     *         state.
     */
    boolean touchModeDrawsInPressedState() {
        // FIXME use isPressed for this
        switch (mTouchMode) {
        case TOUCH_MODE_TAP:
        case TOUCH_MODE_DONE_WAITING:
            return true;
        default:
            return false;
        }
    }

    /**
     * Register a callback to be invoked when an item in this AdapterView has
     * been clicked.
     *
     * @param listener The callback that will be invoked.
     */
    public void setOnItemClickListener(OnItemClickListener listener) {
        mOnItemClickListener = listener;
    }

    /**
     * @return The callback to be invoked with an item in this AdapterView has
     *         been clicked, or null id no callback has been set.
     */
    public final OnItemClickListener getOnItemClickListener() {
        return mOnItemClickListener;
    }

    public interface OnItemClickListener {

        /**
         * Callback method to be invoked when an item in this AdapterView has
         * been clicked.
         * <p>
         * Implementers can call getItemAtPosition(position) if they need
         * to access the data associated with the selected item.
         *
         * @param parent The AdapterView where the click happened.
         * @param view The view within the AdapterView that was clicked (this
         *            will be a view provided by the adapter)
         * @param position The position of the view in the adapter.
         * @param id The row id of the item that was clicked.
         */
        void onItemClick(StaggeredGridView parent, View view, int position, long id);
    }

    /**
     * Register a callback to be invoked when an item in this AdapterView has
     * been clicked and held
     *
     * @param listener The callback that will run
     */
    public void setOnItemLongClickListener(OnItemLongClickListener listener) {
        if (!isLongClickable()) {
            setLongClickable(true);
        }
        mOnItemLongClickListener = listener;
    }

    /**
     * @return The callback to be invoked with an item in this AdapterView has
     *         been clicked and held, or null id no callback as been set.
     */
    public final OnItemLongClickListener getOnItemLongClickListener() {
        return mOnItemLongClickListener;
    }

    public interface OnItemLongClickListener {
        /**
         * Callback method to be invoked when an item in this view has been
         * clicked and held.
         *
         * Implementers can call getItemAtPosition(position) if they need to access
         * the data associated with the selected item.
         *
         * @param parent The AbsListView where the click happened
         * @param view The view within the AbsListView that was clicked
         * @param position The position of the view in the list
         * @param id The row id of the item that was clicked
         *
         * @return true if the callback consumed the long click, false otherwise
         */
        boolean onItemLongClick(StaggeredGridView parent, View view, int position, long id);
    }

    /**
     * Maps a point to a position in the list.
     *
     * @param x X in local coordinate
     * @param y Y in local coordinate
     * @return The position of the item which contains the specified point, or
     *         {@link #INVALID_POSITION} if the point does not intersect an item.
     */
    public int pointToPosition(int x, int y) {
        Rect frame = mTouchFrame;
        if (frame == null) {
            mTouchFrame = new Rect();
            frame = mTouchFrame;
        }

        final int count = getChildCount();
        for (int i = count - 1; i >= 0; i--) {
            final View child = getChildAt(i);
            if (child.getVisibility() == View.VISIBLE) {
                child.getHitRect(frame);
                if (frame.contains(x, y)) {
                    return mFirstPosition + i;
                }
            }
        }
        return INVALID_POSITION;
    }

	public boolean isDrawSelectorOnTop() {
		return mDrawSelectorOnTop;
	}

	public void setDrawSelectorOnTop(boolean mDrawSelectorOnTop) {
		this.mDrawSelectorOnTop = mDrawSelectorOnTop;
	}


}<|MERGE_RESOLUTION|>--- conflicted
+++ resolved
@@ -2062,7 +2062,7 @@
     	}
 
     	private ColMap(Parcel in) {
-    		tempMap = in.createIntArray();
+    		tempMap = in.createntArray();
     		values = new ArrayList<Integer>();
     	    for (int index = 0; index < tempMap.length; index++) {
     	    	values.add(tempMap[index]);
@@ -2112,18 +2112,8 @@
             super(in);
             firstId = in.readLong();
             position = in.readInt();
-<<<<<<< HEAD
-            //TODO Check this - Most likely fix
             topOffsets = in.createIntArray();
             mapping = in.createTypedArrayList(ColMap.CREATOR);
-            //TODO Else, use previous code that compiled successfully
-            //in.readIntArray(topOffsets);
-            //in.readTypedList(mapping, ColMap.CREATOR);
-=======
-            topOffsets = in.createIntArray();
-            mapping = in.createTypedArrayList(ColMap.CREATOR);
-            
->>>>>>> ab0dc483
         }
 
         @Override
@@ -2646,6 +2636,4 @@
 	public void setDrawSelectorOnTop(boolean mDrawSelectorOnTop) {
 		this.mDrawSelectorOnTop = mDrawSelectorOnTop;
 	}
-
-
 }